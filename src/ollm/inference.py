import os
import requests
import zipfile
import torch
from transformers import AutoTokenizer, AutoProcessor
from .utils import Stats, file_get_contents
from .gds_loader import GDSWeights, MoEWeightsLoader2, Gemma3Loader
from .kvcache import KVCache
from .optimizations import (
    GPUMemoryPool, MemoryManager,
    CompressedKVCache, AdaptiveOptimizer,
    LayerPrefetcher, SpeculativeDecoder,
    StreamingInference, DynamicBatcher,
    AttentionOptimizer
)

class Inference:
	def __init__(self, model_id, device="cuda:0", logging=True, multimodality=False, enable_optimizations=True):
		self.model_id = model_id
		self.device = torch.device(device)
		self.multimodality = multimodality
		self.stats = Stats() if logging else None
		self.enable_optimizations = enable_optimizations
		
		# Initialize optimization components
		if enable_optimizations:
			self._init_optimizations()

	def download_and_unpack(self, models_dir: str):
		os.makedirs(models_dir, exist_ok=True)
		urls = {
			"llama3-1B-chat": "https://ollm.s3.us-east-1.amazonaws.com/models/llama3-1B-chat.zip",
			"llama3-3B-chat": "https://ollm.s3.us-east-1.amazonaws.com/models/llama3-3B-chat.zip",
			"llama3-8B-chat": "https://ollm.s3.us-east-1.amazonaws.com/models/llama3-8B-chat.zip",
			"gpt-oss-20B":    "https://ollm.s3.us-east-1.amazonaws.com/models/gpt-oss-20B.zip"
		}
		url = urls[self.model_id]
		
		# Extract filename from URL
		filename = url.split("/")[-1]
		zip_path = os.path.join(models_dir, filename)

		# Download the file
		print(f"Downloading {url} ...")
		response = requests.get(url, stream=True)
		response.raise_for_status()
		with open(zip_path, "wb") as f:
			for chunk in response.iter_content(chunk_size=8192):
				f.write(chunk)
		print(f"Downloaded to {zip_path}")

		# Unzip
		print(f"Unpacking {zip_path} ...")
		with zipfile.ZipFile(zip_path, 'r') as zip_ref:
			zip_ref.extractall(models_dir)
		print(f"Unpacked to {models_dir}")

		os.remove(zip_path) # Optional: remove the zip file after extraction

	
	def hf_download(self, model_dir):
		from huggingface_hub import snapshot_download
		urls = {"qwen3-next-80B": "Qwen/Qwen3-Next-80B-A3B-Instruct", "gemma3-12B":"google/gemma-3-12b-it", "voxtral-small-24B":"mistralai/Voxtral-Small-24B-2507"}
		url = urls[self.model_id]
		print(f"Downloading {url} ...")
		snapshot_download(
		    repo_id=url,
		    local_dir=model_dir,
		    local_dir_use_symlinks=False
		)

	
	def ini_model(self, models_dir="./models/", force_download=False):
		models_list = ["llama3-1B-chat", "llama3-3B-chat", "llama3-8B-chat", "gpt-oss-20B", "qwen3-next-80B", "gemma3-12B", "voxtral-small-24B"]
		if self.model_id not in models_list:
			raise ValueError("Incorrect model id. It must be one of", models_list)
		
		model_dir = os.path.join(models_dir, self.model_id)
		if os.path.exists(model_dir)==False or force_download==True:
			if self.model_id in ["qwen3-next-80B", "gemma3-12B", "voxtral-small-24B"]:
				self.hf_download(model_dir)
			else:
				self.download_and_unpack(models_dir)
		
		print("loading model from", model_dir)
		if self.model_id=="qwen3-next-80B":
			from . import qwen3_next
			qwen3_next.loader = MoEWeightsLoader2(model_dir)
			qwen3_next.stats = self.stats
			self.model = qwen3_next.MyQwen3NextForCausalLM.from_pretrained(model_dir, torch_dtype=torch.bfloat16, device_map="cpu", attn_implementation="flash_attention_2", low_cpu_mem_usage=True, ignore_mismatched_sizes=True)
		elif self.model_id=="gemma3-12B":
			from . import gemma3
			gemma3.loader = Gemma3Loader(model_dir)
			gemma3.stats = self.stats
			automodel = gemma3.MyGemma3ForConditionalGeneration if self.multimodality else gemma3.MyGemma3ForCausalLM
			self.model = automodel.from_pretrained(model_dir, torch_dtype=torch.bfloat16, device_map="cpu", attn_implementation="flash_attention_2", low_cpu_mem_usage=True, ignore_mismatched_sizes=True)
			self.processor = AutoProcessor.from_pretrained(model_dir)
		elif self.model_id=="voxtral-small-24B":
			from . import voxtral
			voxtral.loader = Gemma3Loader(model_dir)
			voxtral.stats = self.stats
			self.model = voxtral.MyVoxtralForConditionalGeneration.from_pretrained(model_dir, torch_dtype="auto", device_map="cpu", attn_implementation="flash_attention_2", low_cpu_mem_usage=True, ignore_mismatched_sizes=True)
			self.processor = AutoProcessor.from_pretrained(model_dir)
			self.tokenizer = self.processor.tokenizer
		elif self.model_id=="gpt-oss-20B":
			from . import gpt_oss
			gpt_oss.loader = GDSWeights(os.path.join(model_dir, "gds_export"))
			gpt_oss.stats = self.stats
<<<<<<< HEAD
			self.model = gpt_oss.MyGptOssForCausalLM.from_pretrained(model_dir, torch_dtype=torch.bfloat16, device_map="cpu", low_cpu_mem_usage=True, ignore_mismatched_sizes=True)		
=======
			self.model = gpt_oss.MyGptOssForCausalLM.from_pretrained(model_dir, torch_dtype=torch.bfloat16, device_map="cpu", low_cpu_mem_usage=True, ignore_mismatched_sizes=True)
			
			# Enable GPT-OSS specific optimizations if requested
			if self.enable_optimizations:
				try:
					if hasattr(self.model, 'enable_gpt_oss_optimizations'):
						self.model.enable_gpt_oss_optimizations()
						print("GPT-OSS enhanced optimizations enabled")
				except Exception as e:
					print(f"Warning: Could not enable GPT-OSS optimizations: {e}")
>>>>>>> 328d6c03
		else:
			from . import llama
			llama.loader = GDSWeights(os.path.join(model_dir, "gds_export"))
			llama.stats = self.stats			
			self.model = llama.MyLlamaForCausalLM.from_pretrained(model_dir, torch_dtype=torch.float16, device_map="cpu", attn_implementation="flash_attention_2", low_cpu_mem_usage=True, ignore_mismatched_sizes=True)
			self.model.clean_layers_weights()

		self.model.eval()
		self.model.to(self.device)
<<<<<<< HEAD
		if not hasattr(self, "tokenizer"): self.tokenizer = AutoTokenizer.from_pretrained(model_dir)
=======
		self.tokenizer = AutoTokenizer.from_pretrained(model_dir)
		
		# Setup optimizations after model is loaded
		if self.enable_optimizations:
			self.setup_optimizations()
>>>>>>> 328d6c03

	
	def offload_layers_to_cpu(self, **args):
		self.model.offload_layers_to_cpu(**args)
	
	def offload_layers_to_gpu_cpu(self, **args):
		self.model.offload_layers_to_gpu_cpu(**args)
	
	def _init_optimizations(self):
		"""Initialize optimization components"""
		self.memory_manager = MemoryManager(device=str(self.device))
		self.adaptive_optimizer = None  # Will be initialized after model loading
		self.prefetcher = None
		self.speculative_decoder = None
		self.streaming_processor = None
		self.batcher = None
		self.compressed_cache = None
	
	def setup_optimizations(self, config=None):
		"""Setup optimizations after model is loaded"""
		if not self.enable_optimizations or not hasattr(self, 'model'):
			return
		
		config = config or {}
		
		# Initialize adaptive optimizer
		self.adaptive_optimizer = AdaptiveOptimizer(
			model=self.model,
			device=str(self.device)
		)
		
		# Initialize layer prefetcher
		self.prefetcher = LayerPrefetcher(
			model=self.model,
			prefetch_distance=config.get('prefetch_distance', 2),
			device=str(self.device)
		)
		
		# Initialize compressed KV cache
		self.compressed_cache = CompressedKVCache(
			compression_method=config.get('kv_compression', 'quantization'),
			bits=config.get('compression_bits', 8)
		)
		
		# Initialize streaming processor
		self.streaming_processor = StreamingInference(
			model=self.model,
			tokenizer=self.tokenizer
		)
		
		# Initialize dynamic batcher
		self.batcher = DynamicBatcher(
			model=self.model,
			tokenizer=self.tokenizer,
			max_batch_size=config.get('max_batch_size', 8)
		)

	def DiskCache(self, cache_dir="./kvcache"):
		if self.model_id in ["gpt-oss-20B"]:
			print(f"{self.model_id} DiskCache is not supported at the moment. Using default DynamicCache instead")
			return None
		elif self.model_id=="qwen3-next-80B":
			from .qwen3_next import Qwen3NextDiskCache
			return Qwen3NextDiskCache(self.model.config, cache_dir=cache_dir, stats=self.stats)
		else:
			return KVCache(cache_dir=cache_dir, stats=self.stats) #config=?
	
	def generate_optimized(self, input_text, max_new_tokens=100, **kwargs):
		"""Generate text with all optimizations enabled"""
		if not self.enable_optimizations:
			return self._generate_standard(input_text, max_new_tokens, **kwargs)
		
		# Setup optimizations if not done yet
		if self.adaptive_optimizer is None:
			self.setup_optimizations(kwargs.get('optimization_config', {}))
		
		# Tokenize input
		input_ids = self.tokenizer.encode(input_text, add_special_tokens=True, return_tensors="pt")
		input_ids = input_ids.to(self.device)
		seq_len = input_ids.shape[1]
		
		# Determine optimal strategy
		strategy = kwargs.get('strategy', 'auto')
		if strategy == 'auto':
			strategy = self._choose_generation_strategy(seq_len, **kwargs)
		
		if strategy == 'speculative' and self.speculative_decoder:
			return self._generate_speculative(input_ids, max_new_tokens, **kwargs)
		elif strategy == 'streaming':
			return self._generate_streaming(input_text, max_new_tokens, **kwargs)
		else:
			return self._generate_with_optimizations(input_ids, max_new_tokens, **kwargs)
	
	def _choose_generation_strategy(self, seq_len, **kwargs):
		"""Choose optimal generation strategy based on sequence characteristics"""
		if seq_len > 8192:
			return 'streaming'
		elif seq_len < 2048 and self.speculative_decoder:
			return 'speculative' 
		else:
			return 'optimized'
	
	def _generate_standard(self, input_text, max_new_tokens, **kwargs):
		"""Standard generation without optimizations"""
		input_ids = self.tokenizer.encode(input_text, add_special_tokens=True, return_tensors="pt")
		input_ids = input_ids.to(self.device)
		
		with torch.no_grad():
			outputs = self.model.generate(
				input_ids=input_ids,
				max_new_tokens=max_new_tokens,
				do_sample=kwargs.get('do_sample', True),
				temperature=kwargs.get('temperature', 0.7),
				pad_token_id=self.tokenizer.eos_token_id
			)
		
		generated_text = self.tokenizer.decode(outputs[0][input_ids.shape[1]:], skip_special_tokens=True)
		return generated_text
	
	def _generate_with_optimizations(self, input_ids, max_new_tokens, **kwargs):
		"""Generate with memory and attention optimizations"""
		with torch.no_grad():
			outputs = self.model.generate(
				input_ids=input_ids,
				max_new_tokens=max_new_tokens,
				past_key_values=self.compressed_cache,
				do_sample=kwargs.get('do_sample', True),
				temperature=kwargs.get('temperature', 0.7),
				pad_token_id=self.tokenizer.eos_token_id
			)
		
		generated_text = self.tokenizer.decode(outputs[0][input_ids.shape[1]:], skip_special_tokens=True)
		return generated_text
	
	def _generate_speculative(self, input_ids, max_new_tokens, **kwargs):
		"""Generate using speculative decoding"""
		result = self.speculative_decoder.generate(
			input_ids=input_ids,
			max_new_tokens=max_new_tokens,
			temperature=kwargs.get('temperature', 0.7)
		)
		
		generated_text = self.tokenizer.decode(
			result['sequences'][0][input_ids.shape[1]:], 
			skip_special_tokens=True
		)
		return generated_text
	
	def _generate_streaming(self, input_text, max_new_tokens, **kwargs):
		"""Generate using streaming for very long inputs"""
		# For very long inputs, use chunked processing
		processor = self.streaming_processor
		result = processor.process_long_sequence(
			input_text=input_text,
			max_new_tokens=max_new_tokens
		)
		return result
	
	def get_optimization_stats(self):
		"""Get comprehensive optimization statistics"""
		if not self.enable_optimizations:
			return {"optimizations_enabled": False}
		
		stats = {"optimizations_enabled": True, "model_id": self.model_id}
		
		if self.memory_manager:
			stats["memory"] = self.memory_manager.get_memory_report()
		
		if self.adaptive_optimizer:
			stats["optimizer"] = self.adaptive_optimizer.get_performance_report()
		
		if self.prefetcher:
			stats["prefetcher"] = self.prefetcher.get_stats()
		
		if self.compressed_cache:
			stats["kv_cache"] = {
				"compression_method": self.compressed_cache.compression_method,
				"compressed_layers": len(self.compressed_cache.compressed_keys)
			}
		
		if self.batcher:
			stats["batcher"] = self.batcher.get_stats()
		
		# Model-specific optimization stats
		if self.model_id == "gpt-oss-20B" and hasattr(self.model, 'get_gpt_oss_optimization_stats'):
			try:
				stats["gpt_oss_specific"] = self.model.get_gpt_oss_optimization_stats()
			except Exception as e:
				stats["gpt_oss_specific"] = {"error": str(e)}
		
		return stats
	
	def set_draft_model(self, draft_model):
		"""Set draft model for speculative decoding"""
		if self.enable_optimizations and hasattr(self, 'model'):
			self.speculative_decoder = SpeculativeDecoder(
				main_model=self.model,
				draft_model=draft_model,
				num_candidates=4
			)<|MERGE_RESOLUTION|>--- conflicted
+++ resolved
@@ -106,9 +106,6 @@
 			from . import gpt_oss
 			gpt_oss.loader = GDSWeights(os.path.join(model_dir, "gds_export"))
 			gpt_oss.stats = self.stats
-<<<<<<< HEAD
-			self.model = gpt_oss.MyGptOssForCausalLM.from_pretrained(model_dir, torch_dtype=torch.bfloat16, device_map="cpu", low_cpu_mem_usage=True, ignore_mismatched_sizes=True)		
-=======
 			self.model = gpt_oss.MyGptOssForCausalLM.from_pretrained(model_dir, torch_dtype=torch.bfloat16, device_map="cpu", low_cpu_mem_usage=True, ignore_mismatched_sizes=True)
 			
 			# Enable GPT-OSS specific optimizations if requested
@@ -119,8 +116,8 @@
 						print("GPT-OSS enhanced optimizations enabled")
 				except Exception as e:
 					print(f"Warning: Could not enable GPT-OSS optimizations: {e}")
->>>>>>> 328d6c03
-		else:
+
+    else:
 			from . import llama
 			llama.loader = GDSWeights(os.path.join(model_dir, "gds_export"))
 			llama.stats = self.stats			
@@ -129,15 +126,11 @@
 
 		self.model.eval()
 		self.model.to(self.device)
-<<<<<<< HEAD
-		if not hasattr(self, "tokenizer"): self.tokenizer = AutoTokenizer.from_pretrained(model_dir)
-=======
-		self.tokenizer = AutoTokenizer.from_pretrained(model_dir)
+    if not hasattr(self, "tokenizer"): self.tokenizer = AutoTokenizer.from_pretrained(model_dir)
 		
 		# Setup optimizations after model is loaded
 		if self.enable_optimizations:
 			self.setup_optimizations()
->>>>>>> 328d6c03
 
 	
 	def offload_layers_to_cpu(self, **args):
